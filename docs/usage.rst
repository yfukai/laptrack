Usage
=====

Gallery for example usages.

.. nbgallery::
    :caption: This is a thumbnail gallery:
    :name: gallery
    :glob:

    examples/api_example.ipynb
    examples/bright_spots.ipynb
    examples/cell_segmentation.ipynb
    examples/3D_tracking.ipynb
    examples/overlap_tracking.ipynb
    examples/custom_metric.ipynb
<<<<<<< HEAD
=======
    examples/napari_interactive_fix.ipynb
>>>>>>> bf4e93a7
    examples/file_import_export.ipynb<|MERGE_RESOLUTION|>--- conflicted
+++ resolved
@@ -14,8 +14,5 @@
     examples/3D_tracking.ipynb
     examples/overlap_tracking.ipynb
     examples/custom_metric.ipynb
-<<<<<<< HEAD
-=======
     examples/napari_interactive_fix.ipynb
->>>>>>> bf4e93a7
     examples/file_import_export.ipynb