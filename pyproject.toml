[tool.poetry]
name = "laptrack"
version = "0.8.0"
description = "LapTrack"
authors = ["Yohsuke Fukai <ysk@yfukai.net>"]
license = "BSD-3-Clause"
readme = "README.rst"
homepage = "https://github.com/yfukai/laptrack"
repository = "https://github.com/yfukai/laptrack"
documentation = "https://laptrack.readthedocs.io"
classifiers = [
    "Development Status :: 4 - Beta",
    "Intended Audience :: Developers",
    "Intended Audience :: Science/Research",
    "Natural Language :: English",
    "Programming Language :: Python :: 3",
    "Programming Language :: Python :: 3.7",
    "Programming Language :: Python :: 3.8",
    "Programming Language :: Python :: 3.9",
    "Programming Language :: Python :: 3.10",
    "License :: OSI Approved :: BSD License",
]

[tool.poetry.urls]
Changelog = "https://github.com/yfukai/laptrack/releases"

[tool.poetry.dependencies]
python = "^3.7.11,<3.11"
click = "^8.0.1"
numpy = "^1.21.0"
scipy = "^1.7.0"
networkx = "^2.6.1"
pandas = "^1.3.1"
typing-extensions = "^4.1.0"
pydantic = "^1.10.2"

<<<<<<< HEAD
[tool.poetry.scripts]
laptrack = "laptrack.__main__:main"

=======
>>>>>>> 48da8b03
[tool.poetry.group.dev.dependencies]
pytest = "^6.2.4"
pytest-datadir = "^1.3.1"
coverage = {extras = ["toml"], version = "^6.2"}
safety = ">=2.3.1"
mypy = "^0.982"
typeguard = "^2.13.3"
xdoctest = {extras = ["colors"], version = "^1.1.0"}
sphinx = "^5.3.0"
sphinx-autobuild = "^2021.3.14"
sphinx-rtd-theme = "^1.1.0"
sphinx-click = "^4.3.0"
pygments = "^2.13.0"
jupyter = "^1.0.0"
xmltodict = "^0.13.0"
sphinxcontrib-napoleon = "^0.7"
autodoc-pydantic = "^1.8.0"
pre-commit = "^2.20.0"
nox = "^2022.8.7"
nox-poetry = "^1.0.1"
toml = "^0.10.2"
sphinx-gallery = "^0.10"
nbsphinx = "^0.8.9"
<<<<<<< HEAD
=======

[tool.poetry.scripts]
laptrack = "laptrack.__main__:main"
>>>>>>> 48da8b03

[tool.coverage.paths]
source = ["src", "*/site-packages"]

[tool.coverage.run]
branch = true
source = ["laptrack"]

[tool.coverage.report]
show_missing = true
fail_under = 90

[tool.mypy]
strict = true
pretty = true
show_column_numbers = true
show_error_codes = true
show_error_context = true

[build-system]
requires = ["poetry-core>=1.0.0"]
build-backend = "poetry.core.masonry.api"<|MERGE_RESOLUTION|>--- conflicted
+++ resolved
@@ -34,12 +34,9 @@
 typing-extensions = "^4.1.0"
 pydantic = "^1.10.2"
 
-<<<<<<< HEAD
 [tool.poetry.scripts]
 laptrack = "laptrack.__main__:main"
 
-=======
->>>>>>> 48da8b03
 [tool.poetry.group.dev.dependencies]
 pytest = "^6.2.4"
 pytest-datadir = "^1.3.1"
@@ -63,12 +60,6 @@
 toml = "^0.10.2"
 sphinx-gallery = "^0.10"
 nbsphinx = "^0.8.9"
-<<<<<<< HEAD
-=======
-
-[tool.poetry.scripts]
-laptrack = "laptrack.__main__:main"
->>>>>>> 48da8b03
 
 [tool.coverage.paths]
 source = ["src", "*/site-packages"]
