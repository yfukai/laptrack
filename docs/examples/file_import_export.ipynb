--- conflicted
+++ resolved
@@ -50,27 +50,11 @@
    ]
   },
   {
-<<<<<<< HEAD
-   "cell_type": "markdown",
-   "id": "6e05e229",
-=======
    "cell_type": "code",
    "execution_count": 27,
    "id": "b12fc821",
->>>>>>> bf4e93a7
-   "metadata": {},
-   "source": [
-<<<<<<< HEAD
-    "## Preparing the data"
-   ]
-  },
-  {
-   "cell_type": "markdown",
-   "id": "8bd6caf9",
-   "metadata": {},
-   "source": [
-    "### Calculate region properties "
-=======
+   "metadata": {},
+   "source": [
     "from laptrack import LapTrack\n",
     "from laptrack import data_conversion\n",
     "from laptrack import datasets\n",
@@ -79,7 +63,6 @@
     "from pathlib import Path\n",
     "import os\n",
     "import shutil"
->>>>>>> bf4e93a7
    ]
   },
   {
@@ -419,27 +402,16 @@
   },
   {
    "cell_type": "code",
-<<<<<<< HEAD
-   "execution_count": 6,
-=======
    "execution_count": 17,
->>>>>>> bf4e93a7
    "id": "8fe2bf20",
    "metadata": {},
    "outputs": [],
    "source": [
-<<<<<<< HEAD
-    "tree_geff = data_conversion.dataframes_to_geff_networkx(\n",
-    "    track_df,\n",
-    "    split_df,\n",
-    "    merge_df,\n",
-=======
     "geff_networks = data_conversion.dataframes_to_geff_networkx(\n",
     "    track_df,\n",
     "    split_df,\n",
     "    merge_df,\n",
     "    coordinate_cols=coordinate_cols + [\"track_id\"],\n",
->>>>>>> bf4e93a7
     "    frame_col=frame_col,\n",
     ")\n",
     "for track_id in geff_networks.lineage_tree.nodes:\n",
@@ -455,37 +427,17 @@
   },
   {
    "cell_type": "code",
-<<<<<<< HEAD
-   "execution_count": 7,
-=======
    "execution_count": 18,
->>>>>>> bf4e93a7
    "id": "56da38ad",
    "metadata": {},
    "outputs": [
     {
-<<<<<<< HEAD
-     "data": {
-      "text/plain": [
-       "{'frame': 0,\n",
-       " 'seg_id': np.float64(1.0),\n",
-       " 'y': np.float64(137.03361344537817),\n",
-       " 'x': np.float64(96.33613445378151),\n",
-       " 'tree_id': np.float64(0.0),\n",
-       " 'track_id': np.float64(0.0)}"
-      ]
-     },
-     "execution_count": 7,
-     "metadata": {},
-     "output_type": "execute_result"
-=======
      "name": "stdout",
      "output_type": "stream",
      "text": [
       "{'frame': 0, 'position_x': np.float64(178.4125746427294), 'position_y': np.float64(185.18866073671265), 'track_id': np.float64(0.0)}\n",
       "{'length': 2}\n"
      ]
->>>>>>> bf4e93a7
     }
    ],
    "source": [
@@ -495,11 +447,7 @@
   },
   {
    "cell_type": "code",
-<<<<<<< HEAD
-   "execution_count": 8,
-=======
    "execution_count": 30,
->>>>>>> bf4e93a7
    "id": "3329e792",
    "metadata": {},
    "outputs": [
@@ -507,15 +455,6 @@
      "name": "stdout",
      "output_type": "stream",
      "text": [
-<<<<<<< HEAD
-      "total 0\n",
-      "drwxr-xr-x 4 fukai staff 128 Jul 25 11:37 frame\n",
-      "drwxr-xr-x 4 fukai staff 128 Jul 25 11:37 seg_id\n",
-      "drwxr-xr-x 4 fukai staff 128 Jul 25 11:37 track_id\n",
-      "drwxr-xr-x 4 fukai staff 128 Jul 25 11:37 tree_id\n",
-      "drwxr-xr-x 4 fukai staff 128 Jul 25 11:37 x\n",
-      "drwxr-xr-x 4 fukai staff 128 Jul 25 11:37 y\n"
-=======
       "/Users/fukai/projects/laptrack/.venv/lib/python3.12/site-packages/pydantic/main.py:253: UserWarning: Temporal unit frame not in valid OME-Zarr units [None, 'attosecond', 'centisecond', 'day', 'decisecond', 'exasecond', 'femtosecond', 'gigasecond', 'hectosecond', 'hour', 'kilosecond', 'megasecond', 'microsecond', 'millisecond', 'minute', 'nanosecond', 'petasecond', 'picosecond', 'second', 'terasecond', 'yoctosecond', 'yottasecond', 'zeptosecond', 'zettasecond']. Reader applications may not know what to do with this information.\n",
       "  validated_self = self.__pydantic_validator__.validate_python(data, self_instance=self)\n",
       "/Users/fukai/projects/laptrack/.venv/lib/python3.12/site-packages/pydantic/main.py:253: UserWarning: Spatial unit px not in valid OME-Zarr units [None, 'angstrom', 'attometer', 'centimeter', 'decimeter', 'exameter', 'femtometer', 'foot', 'gigameter', 'hectometer', 'inch', 'kilometer', 'megameter', 'meter', 'micrometer', 'mile', 'millimeter', 'nanometer', 'parsec', 'petameter', 'picometer', 'terameter', 'yard', 'yoctometer', 'yottameter', 'zeptometer', 'zettameter']. Reader applications may not know what to do with this information.\n",
@@ -524,7 +463,6 @@
       "  v_list = validator(input_value)\n",
       "/Users/fukai/projects/laptrack/.venv/lib/python3.12/site-packages/pydantic/_internal/_validators.py:52: UserWarning: Spatial unit px not in valid OME-Zarr units [None, 'angstrom', 'attometer', 'centimeter', 'decimeter', 'exameter', 'femtometer', 'foot', 'gigameter', 'hectometer', 'inch', 'kilometer', 'megameter', 'meter', 'micrometer', 'mile', 'millimeter', 'nanometer', 'parsec', 'petameter', 'picometer', 'terameter', 'yard', 'yoctometer', 'yottameter', 'zeptometer', 'zettameter']. Reader applications may not know what to do with this information.\n",
       "  v_list = validator(input_value)\n"
->>>>>>> bf4e93a7
      ]
     },
     {
@@ -537,41 +475,16 @@
     }
    ],
    "source": [
-<<<<<<< HEAD
-    "zarr_path = Path(tmp_path) / \"cell_segmentation.zarr\"\n",
-    "ds = zarr.open(zarr_path, mode=\"w\")\n",
-    "ds.create_dataset(\"image\", data=image)\n",
-    "ds.create_dataset(\"labels\", data=labels)\n",
-    "\n",
-    "meta = geff.GeffMetadata(\n",
-    "    related_objects=[\n",
-    "        {\"type\": \"image\", \"path\": \"../image\"},\n",
-    "        {\"type\": \"labels\", \"path\": \"../labels\", \"label_prop\": \"seg_id\"},\n",
-    "    ],\n",
-    "    track_node_props={\"lineage\": \"tree_id\", \"tracklet\": \"track_id\"},\n",
-    "    directed=True,\n",
-    ")\n",
-    "\n",
-    "geff.write_nx(\n",
-    "    tree_geff,\n",
-    "    zarr_path / \"track.geff\",\n",
-    "    metadata=meta,\n",
-=======
     "temp_dir = tempfile.gettempdir()\n",
     "f = Path(temp_dir) / \"tree.geff\"\n",
     "shutil.rmtree(f)\n",
     "geff.write_nx(\n",
     "    geff_networks.tree,\n",
     "    f,\n",
->>>>>>> bf4e93a7
     "    axis_names=[frame_col] + coordinate_cols,\n",
     "    axis_types=[\"time\", \"space\", \"space\"],\n",
     "    axis_units=[\"frame\", \"px\", \"px\"],\n",
     ")\n",
-<<<<<<< HEAD
-    "geff.validate(zarr_path / \"track.geff\")\n",
-    "!ls -lh {zarr_path}/track.geff/nodes/props/"
-=======
     "geff.validate(f)\n",
     "\n",
     "geff.write_nx(\n",
@@ -580,7 +493,6 @@
     ")\n",
     "!ls {f / \"linage_tree.geff\" / \"nodes\" / \"props\"}\n",
     "!ls {temp_dir}/\"tree.geff\""
->>>>>>> bf4e93a7
    ]
   },
   {
