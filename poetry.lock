--- conflicted
+++ resolved
@@ -278,7 +278,6 @@
 python-versions = ">=3.6,<4.0"
 
 [[package]]
-<<<<<<< HEAD
 name = "debugpy"
 version = "1.4.1"
 description = "An implementation of the Debug Adapter Protocol for Python"
@@ -303,8 +302,6 @@
 python-versions = ">=2.7, !=3.0.*, !=3.1.*, !=3.2.*, !=3.3.*, !=3.4.*"
 
 [[package]]
-=======
->>>>>>> 6166fb6a
 name = "distlib"
 version = "0.3.2"
 description = "Distribution utilities"
@@ -501,7 +498,6 @@
 name = "iniconfig"
 version = "1.1.1"
 description = "iniconfig: brain-dead simple config-ini parsing"
-<<<<<<< HEAD
 category = "main"
 optional = false
 python-versions = "*"
@@ -571,8 +567,6 @@
 name = "ipywidgets"
 version = "7.6.3"
 description = "IPython HTML widgets for Jupyter"
-=======
->>>>>>> 6166fb6a
 category = "dev"
 optional = false
 python-versions = "*"
@@ -1011,23 +1005,9 @@
 python-versions = ">=2.7, !=3.0.*, !=3.1.*, !=3.2.*, !=3.3.*"
 
 [[package]]
-<<<<<<< HEAD
 name = "parso"
 version = "0.8.2"
 description = "A Python Parser"
-=======
-name = "numpy"
-version = "1.21.1"
-description = "NumPy is the fundamental package for array computing with Python."
-category = "main"
-optional = false
-python-versions = ">=3.7"
-
-[[package]]
-name = "packaging"
-version = "20.9"
-description = "Core utilities for Python packages"
->>>>>>> 6166fb6a
 category = "dev"
 optional = false
 python-versions = ">=3.6"
@@ -1774,10 +1754,7 @@
 distlib = ">=0.3.1,<1"
 filelock = ">=3.0.0,<4"
 importlib-metadata = {version = ">=0.12", markers = "python_version < \"3.8\""}
-<<<<<<< HEAD
 platformdirs = ">=2,<3"
-=======
->>>>>>> 6166fb6a
 six = ">=1.9.0,<2"
 
 [package.extras]
@@ -1853,13 +1830,8 @@
 
 [metadata]
 lock-version = "1.1"
-<<<<<<< HEAD
 python-versions = "^3.7.1,<3.10"
 content-hash = "f8489db542687845abce03d0369cc449103293bcc80ea78a9a990827eb663898"
-=======
-python-versions = "^3.7.1"
-content-hash = "dbe045be060a425d926576a64dd0553c8d6314681411df2893df4e7e7c32e78e"
->>>>>>> 6166fb6a
 
 [metadata.files]
 alabaster = [
@@ -2075,7 +2047,6 @@
     {file = "darglint-1.8.0-py3-none-any.whl", hash = "sha256:ac6797bcc918cd8d8f14c168a4a364f54e1aeb4ced59db58e7e4c6dfec2fe15c"},
     {file = "darglint-1.8.0.tar.gz", hash = "sha256:aa605ef47817a6d14797d32b390466edab621768ea4ca5cc0f3c54f6d8dcaec8"},
 ]
-<<<<<<< HEAD
 debugpy = [
     {file = "debugpy-1.4.1-cp27-cp27m-macosx_10_14_x86_64.whl", hash = "sha256:a2c5a1c49239707ed5bc8e97d8f9252fb392d9e13c79c7b477593d7dde4ae24a"},
     {file = "debugpy-1.4.1-cp27-cp27m-manylinux1_i686.whl", hash = "sha256:ebc241351791595796864a960892e1cd58627064feda939d0377edd0730bbff2"},
@@ -2142,8 +2113,6 @@
     {file = "defusedxml-0.7.1-py2.py3-none-any.whl", hash = "sha256:a352e7e428770286cc899e2542b6cdaedb2b4953ff269a210103ec58f6198a61"},
     {file = "defusedxml-0.7.1.tar.gz", hash = "sha256:1bb3032db185915b62d7c6209c5a8792be6a32ab2fedacc84e01b52c51aa3e69"},
 ]
-=======
->>>>>>> 6166fb6a
 distlib = [
     {file = "distlib-0.3.2-py2.py3-none-any.whl", hash = "sha256:23e223426b28491b1ced97dc3bbe183027419dfc7982b4fa2f05d5f3ff10711c"},
     {file = "distlib-0.3.2.zip", hash = "sha256:106fef6dc37dd8c0e2c0a60d3fca3e77460a48907f335fa28420463a6f799736"},
@@ -2433,13 +2402,10 @@
     {file = "nodeenv-1.6.0-py2.py3-none-any.whl", hash = "sha256:621e6b7076565ddcacd2db0294c0381e01fd28945ab36bcf00f41c5daf63bef7"},
     {file = "nodeenv-1.6.0.tar.gz", hash = "sha256:3ef13ff90291ba2a4a7a4ff9a979b63ffdd00a464dbe04acf0ea6471517a4c2b"},
 ]
-<<<<<<< HEAD
 notebook = [
     {file = "notebook-6.4.3-py3-none-any.whl", hash = "sha256:b50eafa8208d5db966efd1caa4076b4dfc51815e02a805b32ecd717e9e6cc071"},
     {file = "notebook-6.4.3.tar.gz", hash = "sha256:e6b6dfed36b00cf950f63c0d42e947c101d4258aec21624de62b9e0c11ed5c0d"},
 ]
-=======
->>>>>>> 6166fb6a
 numpy = [
     {file = "numpy-1.21.1-cp37-cp37m-macosx_10_9_x86_64.whl", hash = "sha256:38e8648f9449a549a7dfe8d8755a5979b45b3538520d1e735637ef28e8c2dc50"},
     {file = "numpy-1.21.1-cp37-cp37m-manylinux_2_12_i686.manylinux2010_i686.whl", hash = "sha256:fd7d7409fa643a91d0a05c7554dd68aa9c9bb16e186f6ccfe40d6e003156e33a"},
